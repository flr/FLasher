--- conflicted
+++ resolved
@@ -138,12 +138,7 @@
 
   # ENSURE biol is a list
   trg$biol <- as.list(trg$biol)
-
-<<<<<<< HEAD
-  trg$biol <- as.list(trg$biol)
   trg$relBiol <- as.list(trg$relBiol)
-=======
->>>>>>> dae68bd2
   # REPLACE target
   target(control) <- trg
 

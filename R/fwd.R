# fwd.R - DESC
# fwd.R

# Copyright European Union, 2016
# Author: Iago Mosqueira (EC JRC) <iago.mosqueira@ec.europa.eu>
#
# Distributed under the terms of the European Union Public Licence (EUPL) V.1.1.

#' Method for running fishery projections
#'
#' fwd() projects the fishery through time and attempts to hit the specified
#' targets by finding the appropriate fishing effort.
#'
#' A projection is run on either an FLStock object (for a single species, single
#' fishery projection), or a pair of FLBiol(s) and FLFishery(ies) objects
#' (for more advanced mixed fisheries projections).
#'
#' The projection is controlled by the fwdControl object (although it is also
#' possible to control the projection of an FLStock using a different interface).
#' In each timestep of the projection, the fishing effort of each FLFishery (or F 
#' multiplier if object is an FLStock) is found so that the targets specified in
#' the fwdControl object are hit.
#'
#' For more details and examples, see the vignettes in the package and also the
#' tutorial at: http://www.flr-project.org/doc/Forecasting_on_the_Medium_Term_for_advice_using_FLasher.html 
#'
#' @param object An FLStock, an FLBiol or an FLBiols object.
#' @param fishery If object is an FLBiol(s), a FLFishery(ies). Else this argument is ignored.
#' @param control A fwdControl object.
#' @param effort_max Maximum yearly rate of change in effort for each fishery
#' @param residuals An FLQuant of residuals for the stock recruitment relationship (if object is an FLStock).
#' @param sr a predictModel, FLSr or list that describes the stock recruitment relationship (if object is an FLStock).
#' @param ... Stormbending.
#'
#' @return Either an FLStock, or a list of FLFishery and FLBiol objects.
#'
#' @name fwd
#' @rdname fwd-methods
#' @aliases fwd,FLBiols,FLFisheries,fwdControl-method
#' 
#' @author The FLR Team
#' @seealso \link{FLComp}
#' @keywords classes

# fwd(FLBiols, FLFisheries, fwdControl) {{{

setMethod("fwd", signature(object="FLBiols", fishery="FLFisheries", control="fwdControl"),
    function(object, fishery, control, effort_max=rep(10, length(fishery)),
      residuals=lapply(lapply(object, spwn), "[<-", value=1)) {
  
  # CHECK length and names of biols and residuals
  if(!all.equal(names(object), names(residuals)))
    stop("Names of biols and residuals must match exactly")

  # CHECK years and dimensions match
  dib <- do.call(rbind, lapply(object, function(x) as.data.frame(dims(x))))
  dif <- do.call(rbind, lapply(fishery,
    function(x) data.frame(dims(effort(x))[c("season", "area")])))
  dnb <- dimnames(n(object[[1]]))

  # CHECK srparams years match control years
  cyrs <- unique(control$year)
  ysrp <- unlist(lapply(object, function(x) {
    # GET rec@params dimnames
    spdn <- dimnames(rec(x, "params"))$year
    # IF 'year' in dimnames
    if(!is.null(spdn)){
      # CHECK control years are covered 
      # If final projection year is not final year of biol, then fwd projects
      # the biol in the final+1 control year
      # e.g. if there is room to update biol in final control year +1
      if (max(cyrs) < max(as.numeric(dimnames(x@n)$year))){
          cyrs <- c(cyrs, max(cyrs)+1)
      }
      allyrs <- all(cyrs %in% as.numeric(spdn))
      # CHECK all params in the control years are not NA
      nayrs <- FALSE
      if(allyrs){
          nayrs <- all(!is.na(rec(x, "params")[,ac(cyrs)]))
      }
      return(nayrs & allyrs)
    }
    else
      TRUE
  }))
  if(!all(ysrp))
    stop("'years' specified in params(rec) do not match those in control or are NA (note that the 'final control year + 1' is projected if there is room)")
  
  # ERROR if seasons are different in FLBiols or FLFisheries
  if(!all(c(dib$season, dif$season) == dib$season[1]))
    stop("All FLBiol and FLFishery objects must have the same number of seasons")

  # ERROR if multiple areas
  if(max(dib$area) > 1 | max(dif$area > 1))
    stop("fwd() cannot deal (yet) with multiple areas")

  # CONVERT biols to list(list(object, name, params, residuals, mult))
  biolscpp <- lapply(object, as, "list")

  # Residuals must be same dim 2-5 as the biol
  # ADD residuals
  for(i in names(biolscpp)) {
    bdnms <- dimnames(n(biolscpp[[i]][["biol"]]))
    year_range <- range(as.numeric(bdnms$year)) 
    # Need a window equivalent for year and season
    residuals[[i]] <- window(residuals[[i]], start=year_range[1], end=year_range[2])
    biolscpp[[i]][["srr_residuals"]] <- residuals[[i]]
  }
  
  # CREATE FCB, if missing and possible
  if(dim(control@FCB)[1] == 1 & all(is.na(control@FCB)))
    control@FCB <- fcb2int(guessfcb(object, fishery), object, fishery)

  # PARSE control
  trg <- target(control)

  # CONVERT to numeric 'season', 'area', 'unit'
  if (!is.numeric(trg$season))
    trg[,"season"] <- as.integer(match(trg[,"season"], dnb[["season"]]))
  if (!is.numeric(trg$unit))
    trg[,"unit"] <- as.integer(match(trg[,"unit"], dnb[["unit"]]))
  if (!is.numeric(trg$area))
    trg[,"area"] <- as.integer(match(trg[,"area"], dnb[["area"]]))
  
  # CHECK fcb combinations by quant
  tfcb <- trg[,c("quant", "fishery", "catch", "biol")]
  tfcb[,-1] <- !is.na(tfcb[,-1])
  idx <- merge(tfcb, .vfcb)
  if(nrow(idx) != nrow(tfcb))
    stop("Misspecified target(s)")

  # ENSURE F,C,B cols are lists
  fcbcols <- c("biol", "fishery", "catch", "relBiol", "relFishery", "relCatch")
  for (i in fcbcols){
      trg <- do.call("$<-", list(trg, i, as.list(do.call("$", list(trg, i)))))
  }

  # Turn F, C and B names in control columns to integer positions
  trg <- match_posns_names(trg, names(object), lapply(fishery, names))

  # CONVERT 'years' and 'relYear' to position indices
  # quiet R CMD check about no visible binding for global variable
  year <- relYear <- NULL
  mny <- min(dib[,"minyear"]) - 1
  trg <- transform(trg, year=year - mny)
  trg <- transform(trg, relYear=relYear - mny)

  # Check relative columns make sense
  # If you have any of relFishery, relCatch or reBiol, you have must have relYear
  # any row with at least 1 relBiol that is not NA
  relBiol <- unlist(lapply(trg$relBiol, function(x) any(!is.na(x))))
  relFishery <- unlist(lapply(trg$relFishery, function(x) any(!is.na(x)))) 
  relCatch <- unlist(lapply(trg$relCatch, function(x) any(!is.na(x)))) 
  relYear <- !is.na(trg$relYear)
  relSeason <- !is.na(trg$relSeason)

  # Check if we if have any relYears AND it is an annual model
  # If so, check relSeason is NA or 1
  # If not -> error
  # If NA -> 1
  annual_model <- dim(n(object[[1]]))[4] == 1
  if (any(relYear) & annual_model) {
    # If relSeason is not NA or 1 throw an error
    if (!all(trg$relSeason[relYear] %in% c(NA, 1))){
      stop("With an annual model, if you have a relative target, relSeason must be set to 1 or NA")
    }
    # If relYear is present and relSeason is NA, set to 1
    trg$relSeason[!relSeason & relYear] <- 1
  }
  # Update this
  relSeason <- !is.na(trg$relSeason)

  # If relYear must have relSeason and vice versa
  if (any(relYear != relSeason)){
    stop("If you have a reYear you must also have a relSeason, and vice versa")
  }

  # if relYear, must have relFishery or relBiol, or (relCatch and relFishery)
  if(any(relYear != (relFishery | relBiol | (relCatch & relFishery)))){
    stop("If relYear set must also set a relBiol or relFishery or (FLFishery and relCatch), and vice versa")
  }
  
  # REPLACE target
  target(control) <- trg

  # If order is not specified, attempt to sort it out
  if(!(any(colnames(control@target) %in% "order"))){
      control <- add_target_order(control)
  }

  # FIX empty character slots
  if(length(fishery@desc) == 0)
    fishery@desc <- character(1)
  if(length(object@desc) == 0)
    object@desc <- character(1)

<<<<<<< HEAD
  # FIND effort reference year
  fyear <- min(control$year)
  
  # SET absolute effort_max from q85 * effort_max
  effort_max <- unlist(lapply(fishery,
    function(x) quantile(c(effort(x)), 0.85, na.rm=TRUE))) * effort_max
=======
  # SET absolute effort_max from q85 * effort_max
  feffort_max <- unlist(lapply(fishery,
    function(x) quantile(c(effort(x)), 0.85, na.rm=TRUE))) * effort_max
  feffort_max[is.na(feffort_max)] <- effort_max
>>>>>>> b99c3001

  # CALL oMRun
  out <- operatingModelRun(fishery, biolscpp, control, effort_max=effort_max,
    effort_mult_initial = 1.0, indep_min = 1e-6, indep_max = 1e12, nr_iters = 50)

  # UPDATE object w/ new biolscpp@n
  for(i in names(object))
    n(object[[i]]) <- out$om$biols[[i]]@n

  # RETURN list(object, fishery, control)
  out <- list(biols=object, fisheries=out$om$fisheries, control=control,
    flag=out$solver_codes)

  return(out)
  }

) # }}}

# fwd(FLBiols, FLFishery, fwdControl) {{{
#' @rdname fwd-methods
#' @aliases fwd,FLBiols,FLFishery,fwdControl-method
setMethod("fwd", signature(object="FLBiols", fishery="FLFishery",
  control="fwdControl"),
  
  function(object, fishery, control, ...) {
    res <- fwd(object=object, fishery=FLFisheries(F=fishery),
      control=control, ...)
    res$fisheries <- res$fisheries[[1]]
    return(res)
  }
) # }}}

# fwd(FLBiol, FLFisheries, fwdControl) {{{
#' @rdname fwd-methods
#' @aliases fwd,FLBiol,FLFisheries,fwdControl-method
setMethod("fwd", signature(object="FLBiol", fishery="FLFisheries",
  control="fwdControl"),
  
  function(object, fishery, control, ...) {
 
    # IF   
    len <- unlist(lapply(fishery, length))
    if(any(len > 1))
      stop("")
    nms <- names(fishery[[1]])[1]
    
    object <- FLBiols(B=object)
    names(object) <- nms
    
    res <- fwd(object=object, fishery=fishery,
      control=control, ...)
    res$biols <- res$biols[[1]]
    return(res)
  }
) # }}}

# fwd(FLBiol, FLFishery, fwdControl) {{{
#' @rdname fwd-methods
#' @aliases fwd,FLBiol,FLFishery,fwdControl-method

setMethod("fwd", signature(object="FLBiol", fishery="FLFishery",
  control="fwdControl"),
  
  function(object, fishery, control,
    residuals=FLQuant(1, dimnames=dimnames(rec(object))), ...) {

    # COERCE to FLBiols and FLFisheries
    Bs <- FLBiols(B=object)
    Fs <- FLFisheries(F=fishery)
    Fs@desc <- "F"

    # SET @FCB
    control@FCB <- matrix(1, ncol=3, nrow=1, dimnames=list(1, c("F", "C", "B")))

    # SET @target[fcb]
    control@target[c("fishery", "catch", "biol")] <- rep(c(NA, NA, 1),
      each=dim(control@target)[1])

    # RUN
    out <- fwd(Bs, Fs, control, residuals=FLQuants(B=residuals), ...)

    # PARSE output
    Fc <- out$fisheries[[1]][[1]]
    Bo <- out$biols[[1]]

    return(list(biols=Bo, fisheries=Fc))
  }
) # }}}

# fwd(FLBiol, FLFishery, missing) {{{

#' @rdname fwd-methods
#' @aliases fwd,FLBiols,FLFisheries,missing-method
setMethod("fwd", signature(object="FLBiol", fishery="FLFishery",
  control="missing"),
  
  function(object, fishery, ..., effort_max=10,
    residuals=FLQuant(1, dimnames=dimnames(m(object)))) {
    
    # PARSE ...
    args <- list(...)
    
    # Does ... exist?
    if(length(args) < 1)
      stop("No fwdControl provided and no FLQuant targets given, cannot do anything!")

    # NAMES in qlevels?
    if(!names(args) %in% .qlevels)
      stop(paste0("Names of input FLQuant(s) do not match current allowed targets: ",
            paste(.qlevels, collapse=", ")))

    args <- FLQuants(args)

    control <- as(args, "fwdControl")

    out <- fwd(object, fishery, control=control, residuals=residuals,
      effort_max=effort_max)

    return(out)
  }
) # }}}

# fwd(FLStock, missing, fwdControl) {{{

#' @rdname fwd-methods
#' @aliases fwd,FLStock,missing,fwdControl-method
setMethod("fwd", signature(object="FLStock", fishery="missing",
  control="fwdControl"),
  
  function(object, control, sr, effort_max=4,
    residuals=FLQuant(1, dimnames=dimnames(rec(object))), ...) {  
    
    # CHECK for NAs
    # if(!verify(object, ruleset(object, "anyna"))) 
    #   stop("object cannot contain any NA value, please check and correct.")

    # DEAL with iters
    its <- max(dims(object)$iter, dim(iters(control))[3])
    if(its > 1) {
      # TODO propagate only necessary slots (stock.n, catch.n, harvest)
      object <- propagate(object, its)
    }

    # COERCE to FLBiols
    B <- as(object, "FLBiol")

    # PARSE sr and ADD to B
    if(is(sr, "predictModel")) {
      rec(B) <- sr
    } else if(is(sr, "FLSR")){
      rec(B) <- predictModel(model=model(sr), params=params(sr))
      if(missing(residuals)) {
        # CHECK logerror
        if(sr@logerror)
          # TODO CHECK dims
          residuals <- exp(residuals(sr))
      }
    } else if(is(sr, "list")) {
      if(is(sr$model, "character")) {
        B@rec@model <- do.call(sr$model, list())[["model"]]
      } else if(is(sr$model, "formula")) {
        B@rec@model <- sr$model
      }
      B@rec@params <- sr$params
    }
    
    Bs <- FLBiols(B=B)
    
    # COERCE to FLFisheries
    F <- as(object, 'FLFishery')
    effort(F)[] <- 1
    name(F) <- "F"
    names(F) <- "B"

    # RESCALE effort
    # effort(F)[] <- 1

    Fs <- FLFisheries(F=F)
    Fs@desc <- "F"

    # SET @FCB
    control@FCB <- matrix(1, ncol=3, nrow=1, dimnames=list(1, c("F", "C", "B")))

    # SET @target[fcb]
    control@target[c("fishery", "catch", "biol")] <- rep(c(NA, NA, 1),
      each=dim(control@target)[1])

    # Some targets require minAge and maxAge to be set
    # IF minAge and maxAge are NA and target is one of them, then range(min, max)
    # Fbar and F
    age_range_targets <- c("f", "fbar")
    control@target[,"minAge"] <- ifelse(
      is.na(control@target[,"minAge"]) & (control@target[,"quant"] %in% age_range_targets),
        range(object, "minfbar"), control@target[,"minAge"])
    control@target[,"maxAge"] <- ifelse(
      is.na(control@target[,"maxAge"]) & (control@target[,"quant"] %in% age_range_targets),
        range(object, "maxfbar"), control@target[,"maxAge"])

    # If relative targets (relYear) then we must also have relBiol, as
    #   all FLStock targets can be related directly to the biol
    if (any(!is.na(control@target$relYear))){
        relYear_rows <- !is.na(control@target$relYear)
        control@target$relBiol[relYear_rows] <- 1
        # And if target needs minAge and maxAge we also need relMaxAge etc
        # Set as minAge and maxAge of control
        control@target[,"relMinAge"] <- ifelse(
          is.na(control@target[,"relMinAge"]) & (control@target[,"quant"] %in% age_range_targets),
            control@target[,"minAge"], control@target[,"relMinAge"])
        control@target[,"relMaxAge"] <- ifelse(
          is.na(control@target[,"relMaxAge"]) & (control@target[,"quant"] %in% age_range_targets),
            control@target[,"maxAge"], control@target[,"relMaxAge"])
    }

    # RUN
    out <- fwd(Bs, Fs, control, residuals=FLQuants(B=residuals),
      effort_max=effort_max, ...)

    # PARSE output
    Fc <- out$fisheries[[1]][[1]]
    eff <- out$fisheries[[1]]@effort
    Bo <- out$biols[[1]]

    # PROJECTION years
    miny <- min(control@target$year)
    maxy <- max(control@target$year)
    
    # RETURN one more year if ssb_flash and  *.spwn == 0
    if(any(control[control$year == maxy,]$quant == "ssb_flash") &
      sum(spwn(Bo)[,ac(maxy)]) == 0) {
      maxy <- min(maxy + 1, dims(Bo)$maxyear)
    }
    
    pyrs <- as.character(seq(miny, maxy))
    
    # landings
    object@landings[,pyrs] <- landings(Fc)[,pyrs]
    # landings.n
    object@landings.n[,pyrs] <- Fc@landings.n[,pyrs]
    # landings.wt
    object@landings.wt[,pyrs] <- Fc@landings.wt[,pyrs]
    # discards
    object@discards[,pyrs] <- discards(Fc)[,pyrs]
    # discards.n
    object@discards.n[,pyrs] <- Fc@discards.n[,pyrs]
    # discards.wt
    object@discards.wt[,pyrs] <- Fc@discards.wt[,pyrs]
    # catch
    object@catch[,pyrs] <- catch(Fc)[,pyrs]
    # catch.n
    object@catch.n[,pyrs] <- catch.n(Fc)[,pyrs]
    # catch.wt
    object@catch.wt[,pyrs] <- catch.wt(Fc)[,pyrs]
    # harvest (F)
    object@harvest[, pyrs] <- calc_F(Fc, Bo, eff)[, pyrs]
    units(object@harvest) <- "f"
    # stock.n
    object@stock.n[,pyrs] <- Bo@n[,pyrs]
    # stock
    object@stock <- quantSums(object@stock.n * object@stock.wt)

    return(object)
  }
) # }}}

# fwd(FLStock, missing, missing, ...) {{{

#' @rdname fwd-methods
#' @aliases fwd,FLStock,missing,missing-method
setMethod("fwd", signature(object="FLStock", fishery="ANY", control="missing"),
  function(object, fishery=missing, sr, effort_max=10,
    residuals=FLQuant(1, dimnames=dimnames(rec(object))), ...) {  
    
    # PARSE ...
    args <- list(...)

    # ERROR for ctrl
    if("ctrl" %in% names(args))
      stop("Did you mean to give me a fwdControl object? Use 'control=' instead.")
    
    # HACK: deal with f assigned to fishery, might fail
    if(!missing(fishery)) {

      if(!is(fishery, "FLQuant"))
        stop("targets can only be of class FLQuant if no fwdControl is provided")
      narg <- names(sys.calls()[[length(sys.calls())-1]])
      narg <- narg[!narg %in% c("", "object", "sr",
        grep("^[f].*", .qlevels, value=TRUE, invert=TRUE))]
      args[[narg]] <- fishery
    }
    
    # Does ... exist?
    if(length(args) < 1)
      stop("No fwdControl provided and no FLQuant targets given, cannot do anything!")

    # NAMES in qlevels?
    if(any(!names(args) %in% .qlevels))
      stop(paste0("Names of input FLQuant(s) do not match current allowed targets: ",
            paste(.qlevels, collapse=", ")))

    args <- FLQuants(args)

    # COERCE to fwdControl
    control <- as(args, "fwdControl")
    
    return(fwd(object=object, control=control, residuals=residuals, sr=sr,
      effort_max=effort_max))
  }
) # }}}<|MERGE_RESOLUTION|>--- conflicted
+++ resolved
@@ -45,7 +45,7 @@
 # fwd(FLBiols, FLFisheries, fwdControl) {{{
 
 setMethod("fwd", signature(object="FLBiols", fishery="FLFisheries", control="fwdControl"),
-    function(object, fishery, control, effort_max=rep(10, length(fishery)),
+    function(object, fishery, control, effort_max=rep(1e5, length(fishery)),
       residuals=lapply(lapply(object, spwn), "[<-", value=1)) {
   
   # CHECK length and names of biols and residuals
@@ -194,22 +194,13 @@
   if(length(object@desc) == 0)
     object@desc <- character(1)
 
-<<<<<<< HEAD
-  # FIND effort reference year
-  fyear <- min(control$year)
-  
-  # SET absolute effort_max from q85 * effort_max
-  effort_max <- unlist(lapply(fishery,
-    function(x) quantile(c(effort(x)), 0.85, na.rm=TRUE))) * effort_max
-=======
   # SET absolute effort_max from q85 * effort_max
   feffort_max <- unlist(lapply(fishery,
     function(x) quantile(c(effort(x)), 0.85, na.rm=TRUE))) * effort_max
   feffort_max[is.na(feffort_max)] <- effort_max
->>>>>>> b99c3001
 
   # CALL oMRun
-  out <- operatingModelRun(fishery, biolscpp, control, effort_max=effort_max,
+  out <- operatingModelRun(fishery, biolscpp, control, effort_max=feffort_max,
     effort_mult_initial = 1.0, indep_min = 1e-6, indep_max = 1e12, nr_iters = 50)
 
   # UPDATE object w/ new biolscpp@n
@@ -219,6 +210,11 @@
   # RETURN list(object, fishery, control)
   out <- list(biols=object, fisheries=out$om$fisheries, control=control,
     flag=out$solver_codes)
+
+  # WARNING for effort_max
+  if(any(unlist(
+  lapply(out$fisheries, function(x) max(effort(x), na.rm=TRUE))) == feffort_max))
+    warning("Maximum effort limit reached in one or more fisheries")
 
   return(out)
   }
@@ -336,7 +332,7 @@
 setMethod("fwd", signature(object="FLStock", fishery="missing",
   control="fwdControl"),
   
-  function(object, control, sr, effort_max=4,
+  function(object, control, sr, effort_max=200,
     residuals=FLQuant(1, dimnames=dimnames(rec(object))), ...) {  
     
     # CHECK for NAs
@@ -358,12 +354,12 @@
       rec(B) <- sr
     } else if(is(sr, "FLSR")){
       rec(B) <- predictModel(model=model(sr), params=params(sr))
-      if(missing(residuals)) {
+    #  if(missing(residuals)) {
         # CHECK logerror
-        if(sr@logerror)
+    #    if(sr@logerror)
           # TODO CHECK dims
-          residuals <- exp(residuals(sr))
-      }
+    #      residuals <- exp(residuals(sr))
+    #  }
     } else if(is(sr, "list")) {
       if(is(sr$model, "character")) {
         B@rec@model <- do.call(sr$model, list())[["model"]]

--- conflicted
+++ resolved
@@ -17,13 +17,8 @@
 
   # CHECK years and dimensions match
   dib <- do.call(rbind, lapply(object, function(x) as.data.frame(dims(x))))
-<<<<<<< HEAD
   dif <- do.call(rbind, lapply(fishery,
     function(x) data.frame(dims(effort(x))[c("season", "area")])))
-=======
-  dif <- do.call(rbind, lapply(fishery, function(x) data.frame(season=1, area=1)))
-  # dif <- do.call(rbind, lapply(fishery, function(x) as.data.frame(dims(x))))
->>>>>>> c4e4eaf4
   dnb <- dimnames(n(object[[1]]))
   
   # ERROR if seasons are different in FLBiols or FLFisheries
